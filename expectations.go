--- conflicted
+++ resolved
@@ -337,8 +337,6 @@
 	expectSQL string
 	converter driver.ValueConverter
 	args      []driver.Value
-<<<<<<< HEAD
-=======
 }
 
 func (e *queryBasedExpectation) attemptArgMatch(args []namedValue) (err error) {
@@ -383,5 +381,4 @@
 		msg += fmt.Sprintf(", which should return error: %s", e.err)
 	}
 	return msg
->>>>>>> b91d98d8
 }