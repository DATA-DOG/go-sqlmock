--- conflicted
+++ resolved
@@ -117,21 +117,13 @@
 // Rows is a mocked collection of rows to
 // return for Query result
 type Rows struct {
-<<<<<<< HEAD
-	cols     []string
-	def      []*Column
-	rows     [][]driver.Value
-	pos      int
-	nextErr  map[int]error
-	closeErr error
-=======
 	converter driver.ValueConverter
 	cols      []string
+  def      []*Column
 	rows      [][]driver.Value
 	pos       int
 	nextErr   map[int]error
 	closeErr  error
->>>>>>> 2a5889fc
 }
 
 // New Column allows to create a Column Metadata definition
@@ -141,24 +133,19 @@
 
 // NewRows allows Rows to be created from a
 // sql driver.Value slice or from the CSV string and
-<<<<<<< HEAD
-// to be used as sql driver.Rows
+// to be used as sql driver.Rows.
+// Use Sqlmock.NewRows instead if using a custom converter
 func NewRows(columns ...*Column) *Rows {
-	cols := make([]string, len(columns))
+  cols := make([]string, len(columns))
 	for i, column := range columns {
 		cols[i] = column.name
-	}
-	return &Rows{cols: cols, def: columns, nextErr: make(map[int]error)}
-=======
-// to be used as sql driver.Rows.
-// Use Sqlmock.NewRows instead if using a custom converter
-func NewRows(columns []string) *Rows {
+  }
+  
 	return &Rows{
-		cols:      columns,
+		cols:      cols,
 		nextErr:   make(map[int]error),
 		converter: driver.DefaultParameterConverter,
 	}
->>>>>>> 2a5889fc
 }
 
 // CloseError allows to set an error
