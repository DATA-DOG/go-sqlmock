--- conflicted
+++ resolved
@@ -248,7 +248,9 @@
 	if col2 != nil {
 		t.Fatalf("expected col2 to be nil, but got [%T]:%+v", col2, col2)
 	}
-<<<<<<< HEAD
+	if col3 != time.Date(2016, time.May, 9, 14, 59, 3, 0, time.UTC) {
+		t.Fatalf("expected col3 to be 2016-05-09T14:59:03, but got [%T]:%+v", col3, col3)
+	}
 }
 
 func TestWrongNumberOfValues(t *testing.T) {
@@ -285,9 +287,5 @@
 	}
 	if !set3.empty() {
 		t.Fatalf("expected rowset 3, to be empty, but it was not")
-=======
-	if col3 != time.Date(2016, time.May, 9, 14, 59, 3, 0, time.UTC) {
-		t.Fatalf("expected col3 to be 2016-05-09T14:59:03, but got [%T]:%+v", col3, col3)
->>>>>>> aabe644e
 	}
 }